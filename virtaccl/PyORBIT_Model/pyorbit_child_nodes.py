--- conflicted
+++ resolved
@@ -231,7 +231,7 @@
         return self.getParam('xy_histogram')
 
     def getXAvg(self):
-        return se<M-C-Undo>lf.getParam('x_avg')
+        return self.getParam('x_avg')
 
     def getYAvg(self):
         return self.getParam('y_avg')
@@ -272,9 +272,6 @@
         if "bunch" not in paramsDict:
             return
         bunch = paramsDict["bunch"]
-<<<<<<< HEAD
-        bunch.copyBunchTo(self.bunch_dict[self.bunch_key])
-=======
         bunch.copyBunchTo(self.bunch_dict[self.bunch_key])
 
 
@@ -358,5 +355,4 @@
             self.setParam('current', 0.0)
 
     def getCurrent(self):
-        return self.getParam('current')
->>>>>>> 36e7acc2
+        return self.getParam('current')