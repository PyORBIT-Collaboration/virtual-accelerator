--- conflicted
+++ resolved
@@ -1,14 +1,17 @@
+# Channel access server used to generate fake PV signals analogous to accelerator components.
+# The main body of the script instantiates PVs from a file passed by command line argument.
 import json
 import math
 import os
 import sys
 import time
+import argparse
 from pathlib import Path
+from importlib.metadata import version
 
 from orbit.py_linac.lattice_modifications import Add_quad_apertures_to_lattice, Add_rfgap_apertures_to_lattice
 
 from virtaccl.PyORBIT_Model.pyorbit_child_nodes import BPMclass, FCclass, BCMclass
-from virtaccl.PyORBIT_Model.pyorbit_va_arguments import add_pyorbit_arguments
 from virtaccl.site.BTF.orbit_model.btf_lattice_factory import PyORBIT_Lattice_Factory
 
 from orbit.core.bunch import Bunch
@@ -22,30 +25,17 @@
 from virtaccl.site.BTF.orbit_model.btf_child_nodes import BTF_Screenclass, BTF_Slitclass
 
 from virtaccl.PyORBIT_Model.pyorbit_lattice_controller import OrbitModel
-from virtaccl.EPICS_Server.ca_server import EPICS_Server, add_epics_arguments
-
-from virtaccl.virtual_accelerator import virtual_accelerator, VA_Parser
+from virtaccl.EPICS_Server.ca_server import EPICS_Server
+
+from virtaccl.virtual_accelerator import va_parser, virtual_accelerator
 
 
 def main():
     loc = Path(__file__).parent
-    va_parser = VA_Parser()
-    va_parser.description = 'Run the BTF PyORBIT virtual accelerator server.'
-
-    va_parser = add_pyorbit_arguments(va_parser)
-    # Set the defaults for the PyORBIT model.
-    va_parser.change_argument_default('--lattice', loc / 'orbit_model/btf_lattice_straight.xml')
-    va_parser.change_argument_default('--start', 'MEBT1')
-    va_parser.change_argument_default('end', 'MEBT2')
-    va_parser.change_argument_default('--bunch', loc / 'orbit_model/parmteq_bunch_RFQ_output_1.00e+05.dat')
-
-    va_parser = add_epics_arguments(va_parser)
+    parser, va_version = va_parser()
+    parser.description = 'Run the SNS Linac PyORBIT virtual accelerator server. Version ' + va_version
 
     # Json file that contains a dictionary connecting EPICS name of devices with their associated element model names.
-<<<<<<< HEAD
-    va_parser.add_argument('--config_file', '-f', default=loc / 'btf_config.json', type=str,
-                           help='Pathname of config json file.')
-=======
     parser.add_argument('--file', '-f', default=loc / 'btf_config.json', type=str,
                         help='Pathname of config json file.')
 
@@ -68,18 +58,16 @@
                         help="Saves the bunch at the end of the lattice after each track in the given location. "
                              "If no location is given, the bunch is saved as 'end_bunch.dat' in the working directory. "
                              "(Default is that the bunch is not saved.)")
->>>>>>> b54a0175
 
     # Json file that contains a dictionary connecting EPICS name of devices with their phase offset.
-    va_parser.add_argument('--phase_offset', default=None, type=str,
-                           help='Pathname of phase offset file.')
-
-    va_parser = va_parser.initialize_arguments()
-    args = va_parser.parse_args()
+    parser.add_argument('--phase_offset', default=None, type=str,
+                        help='Pathname of phase offset file.')
+
+    args = parser.parse_args()
     debug = args.debug
     save_bunch = args.save_bunch
 
-    config_file = Path(args.config_file)
+    config_file = Path(args.file)
     with open(config_file, "r") as json_file:
         devices_dict = json.load(json_file)
 
@@ -314,7 +302,7 @@
 
     server = EPICS_Server()
 
-    virtual_accelerator(model, beam_line, server, va_parser)
+    virtual_accelerator(model, beam_line, server, parser)
 
 
 if __name__ == '__main__':
